--- conflicted
+++ resolved
@@ -1,12 +1,7 @@
 {
   "name": "Adaptive Tab Bar Color",
-<<<<<<< HEAD
   "version": "1.6.17",
-  "description": "Change the color of Firefox tab bar to match the website theme",
-=======
-  "version": "1.6.16",
   "description": "Changes the color of Firefox tab bar to match the website theme",
->>>>>>> b3172273
   "author": "Eason Wong",
   "browser_specific_settings": {
     "gecko": {
