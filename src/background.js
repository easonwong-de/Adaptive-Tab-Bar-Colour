--- conflicted
+++ resolved
@@ -25,11 +25,7 @@
 
 import preference from "./preference.js";
 import colour from "./colour.js";
-<<<<<<< HEAD
-import { aboutPageColour, mozillaPageColour } from "./defaultValues.js";
-=======
-import { aboutPageColour, restrictedSiteColour } from "./constants.js";
->>>>>>> efdf8fa0
+import { aboutPageColour, mozillaPageColour } from "./constants.js";
 import {
 	onSchemeChanged,
 	getCurrentScheme,
@@ -101,12 +97,7 @@
 	policy: {},
 	/** `light` or `dark` */
 	scheme: "light",
-<<<<<<< HEAD
 	/** The reversed colour theme. */
-=======
-	/** WindowId: { colour?, reason, additionalInfo?, corrected? } */
-	info: {},
->>>>>>> efdf8fa0
 	get reversedScheme() {
 		return this.scheme === "light" ? "dark" : "light";
 	},
@@ -137,22 +128,14 @@
 	await update();
 }
 
-<<<<<<< HEAD
-=======
-/** Updates `pref` and triggers colour change in all windows. */
-async function prefUpdate() {
-	await pref.load();
-	await update();
-}
-
->>>>>>> efdf8fa0
 /**
  * Handles incoming messages based on their `header`.
  *
  * @param {object} message - The message object containing the `header` and any
  *   additional data.
  * @param {runtime.MessageSender} sender - The message sender.
- * @returns {Promise<boolean|string|object>} Response data or true for acknowledgment.
+ * @returns {Promise<boolean | string | object>} Response data or true for
+ *   acknowledgment.
  */
 async function handleMessage(message, sender) {
 	const tab = sender.tab;
@@ -187,7 +170,8 @@
 }
 
 /**
- * Stores tab's policy to cache, updates the colour for a tab. And caches the meta info.
+ * Stores tab's policy to cache, updates the colour for a tab. And caches the
+ * meta info.
  *
  * @param {tabs.Tab} tab - The tab.
  */
@@ -207,16 +191,8 @@
  * protected page colour if needed.
  *
  * @param {tabs.Tab} tab - The tab to extract the colour from.
-<<<<<<< HEAD
- * @returns {Promise<{colour: colour, info?: string, reason: string}>} An object containing the colour, reason, and optional additional info.
-=======
- * @returns {Promise<{
- * 	colour: colour;
- * 	additionalInfo?: string | undefined;
- * 	reason: string;
- * }>}
- *   An object containing the colour, reason, and optional additional info.
->>>>>>> efdf8fa0
+ * @returns {Promise<{ colour: colour; info?: string; reason: string }>} An
+ *   object containing the colour, reason, and optional additional info.
  */
 async function getTabColour(tab) {
 	const policy = cache.policy[tab.windowId];
@@ -244,11 +220,13 @@
  * Parses a tab message to determine the appropriate colour based on policy.
  *
  * @param {object} policy - The policy object containing type and value.
- * @param {object} message - The message object containing theme, page, and query data.
+ * @param {object} message - The message object containing theme, page, and
+ *   query data.
  * @param {object} message.theme - Theme colour data.
  * @param {Array} message.page - Array of page colour data.
  * @param {object} message.query - Query selector colour data.
- * @returns {{colour: colour, reason: string}} The colour information based on the policy.
+ * @returns {{ colour: colour; reason: string }} The colour information based on
+ *   the policy.
  */
 function parseTabMessage(policy, { theme, page, query }) {
 	const getPageColour = () => {
@@ -300,7 +278,8 @@
  * Determines the colour for a protected page.
  *
  * @param {tabs.Tab} tab - The tab.
- * @returns {Promise<{colour: colour, reason: string, info?: string}>} The colour information for the protected page.
+ * @returns {Promise<{ colour: colour; reason: string; info?: string }>} The
+ *   colour information for the protected page.
  */
 async function getProtectedPageColour(tab) {
 	const url = new URL(tab.url);
@@ -383,16 +362,13 @@
 	}
 }
 
-<<<<<<< HEAD
 /**
  * Gets the colour for an about page based on its pathname.
  *
  * @param {string} pathname - The pathname of the about page.
- * @returns {{colour: colour, reason: string}} The colour information for the about page.
- */
-=======
-/** @param {string} pathname */
->>>>>>> efdf8fa0
+ * @returns {{ colour: colour; reason: string }} The colour information for the
+ *   about page.
+ */
 function getAboutPageColour(pathname) {
 	if (aboutPageColour[pathname]?.[cache.scheme]) {
 		return {
@@ -412,20 +388,15 @@
 	}
 }
 
-<<<<<<< HEAD
 /**
  * Gets the colour for a Mozilla page based on its hostname.
  *
  * @param {string} hostname - The hostname of the Mozilla page.
- * @returns {{colour: colour, reason: string}} The colour information for the Mozilla page.
+ * @returns {{ colour: colour; reason: string }} The colour information for the
+ *   Mozilla page.
  */
 function getMozillaPageColour(hostname) {
 	if (mozillaPageColour[hostname]?.[cache.scheme]) {
-=======
-/** @param {string} hostname */
-function getRestrictedSiteColour(hostname) {
-	if (restrictedSiteColour[hostname]?.[current.scheme]) {
->>>>>>> efdf8fa0
 		return {
 			colour: new colour(mozillaPageColour[hostname][cache.scheme]),
 			reason: "PROTECTED_PAGE",
@@ -445,16 +416,13 @@
 	}
 }
 
-<<<<<<< HEAD
 /**
  * Gets the colour for an addon page based on its URL.
  *
  * @param {string} url - The URL of the addon page.
- * @returns {Promise<{colour: colour, reason: string, info?: string}>} The colour information for the addon page.
- */
-=======
-/** @param {string} url */
->>>>>>> efdf8fa0
+ * @returns {Promise<{ colour: colour; reason: string; info?: string }>} The
+ *   colour information for the addon page.
+ */
 async function getAddonPageColour(url) {
 	const addonId = await getAddonId(url);
 	if (!addonId) return { colour: new colour("ADDON"), reason: "ADDON" };
