"use strict";

const darkSchemeDetection = window.matchMedia("(prefers-color-scheme: dark)");

/**
 * Registers a listener function that triggers when the colour scheme changes.
 *
<<<<<<< HEAD
 * @param {Function} listener - The function to be called when a scheme change event occurs.
=======
 * @param {Function} listener The function to be called when a scheme change
 *   event occurs.
>>>>>>> efdf8fa0
 */
export function onSchemeChanged(listener) {
	darkSchemeDetection?.addEventListener("change", listener);
}

/**
 * Detects the current system colour scheme.
 *
 * @returns {"dark" | "light"} The current system colour scheme, either "dark"
 *   or "light".
 */
export function getSystemScheme() {
	return darkSchemeDetection?.matches ? "dark" : "light";
}

/**
 * Retrieves the preferred colour scheme.
 *
 * Retrieves the user's "web appearance" browser settings. If the setting is
 * explicitly `light` or `dark`, returns it.
 *
 * Otherwise, falls back to the operating system's current colour scheme based
 * on media query detection.
 *
 * This function should be called in background script to return the correct
 * result.
 *
 * @returns {Promise<"light" | "dark">} The current colour scheme, either
 *   `light` or `dark`.
 */
export async function getCurrentScheme() {
	try {
		const webAppearanceSetting =
			await browser.browserSettings?.overrideContentColorScheme?.get({});
		const webAppearance = webAppearanceSetting?.value;
		return webAppearance === "light" || webAppearance === "dark"
			? webAppearance
			: getSystemScheme();
	} catch {
		return getSystemScheme();
	}
}

/**
 * Updates the text content and title of elements based on localisation data
 * attributes.
 *
 * Finds elements with `data-text`, `data-title`, or `data-placeholder`
 * attributes, retrieves the localised text using the `msg` function, and
 * assigns it to the element's `textContent`, `title`, or `placeholder`.
 *
 * @param {Document} webDocument - The document to localise.
 */
export function localise(webDocument) {
	webDocument.querySelectorAll("[data-text]").forEach((element) => {
		element.textContent = i18n(element.dataset.text);
	});
	webDocument.querySelectorAll("[data-title]").forEach((element) => {
		element.title = i18n(element.dataset.title);
	});
	webDocument.querySelectorAll("[data-placeholder]").forEach((element) => {
		element.placeholder = i18n(element.dataset.placeholder);
	});
}

/**
 * Inquires localised messages.
 *
<<<<<<< HEAD
 * @param {string} handle - A handle in _locales.
 * If the handle is not found, returns `i18n <${handle}>`.
 * If the localisation value is `__EMPTY__`, returns an empty string.
=======
 * @param {string} handle A handle in _locales. If the handle is not found,
 *   returns `i18n <${handle}>`. If the localisation value is `__EMPTY__`,
 *   returns an empty string.
>>>>>>> efdf8fa0
 */
export function i18n(handle) {
	const localisedMessage = browser.i18n.getMessage(handle);
	if (!localisedMessage) {
		return `i18n <${handle}>`;
	} else if (localisedMessage === "__EMPTY__") {
		return "";
	} else {
		return localisedMessage;
	}
}

/** Browser capability detection */
let _supportsThemeAPI = null;

/**
 * Checks if the browser supports the theme API.
 *
 * @returns {boolean} True if the browser supports the theme API, false
 *   otherwise.
 */
export function supportsThemeAPI() {
	if (_supportsThemeAPI === null) {
		_supportsThemeAPI =
			typeof browser.theme !== "undefined" &&
			typeof browser.theme.update === "function";
	}
	return _supportsThemeAPI;
}

/**
 * Retrieves the addon ID from a given URL by matching the UUID with registered extensions.
 *
 * @param {string} url - The URL containing the UUID to match against extension host permissions.
 * @returns {Promise<string|undefined>} The addon ID if found, `undefined` otherwise.
 */
export async function getAddonId(url) {
	const uuid = url.split(/\/|\?/)[2];
	const addonList = await browser.management.getAll();
	let addonId;
	for (const addon of addonList) {
		if (addon.type !== "extension" || !addon.hostPermissions) {
			continue;
		} else if (addonId) {
			break;
		} else {
			for (const host of addon.hostPermissions) {
				if (
					host.startsWith("moz-extension:") &&
					uuid === host.split(/\/|\?/)[2]
				) {
					addonId = addon.id;
					break;
				}
			}
		}
	}
	return addonId;
}<|MERGE_RESOLUTION|>--- conflicted
+++ resolved
@@ -5,12 +5,8 @@
 /**
  * Registers a listener function that triggers when the colour scheme changes.
  *
-<<<<<<< HEAD
- * @param {Function} listener - The function to be called when a scheme change event occurs.
-=======
- * @param {Function} listener The function to be called when a scheme change
+ * @param {Function} listener - The function to be called when a scheme change
  *   event occurs.
->>>>>>> efdf8fa0
  */
 export function onSchemeChanged(listener) {
 	darkSchemeDetection?.addEventListener("change", listener);
@@ -79,15 +75,9 @@
 /**
  * Inquires localised messages.
  *
-<<<<<<< HEAD
- * @param {string} handle - A handle in _locales.
- * If the handle is not found, returns `i18n <${handle}>`.
- * If the localisation value is `__EMPTY__`, returns an empty string.
-=======
- * @param {string} handle A handle in _locales. If the handle is not found,
+ * @param {string} handle - A handle in _locales. If the handle is not found,
  *   returns `i18n <${handle}>`. If the localisation value is `__EMPTY__`,
  *   returns an empty string.
->>>>>>> efdf8fa0
  */
 export function i18n(handle) {
 	const localisedMessage = browser.i18n.getMessage(handle);
@@ -119,10 +109,13 @@
 }
 
 /**
- * Retrieves the addon ID from a given URL by matching the UUID with registered extensions.
+ * Retrieves the addon ID from a given URL by matching the UUID with registered
+ * extensions.
  *
- * @param {string} url - The URL containing the UUID to match against extension host permissions.
- * @returns {Promise<string|undefined>} The addon ID if found, `undefined` otherwise.
+ * @param {string} url - The URL containing the UUID to match against extension
+ *   host permissions.
+ * @returns {Promise<string | undefined>} The addon ID if found, `undefined`
+ *   otherwise.
  */
 export async function getAddonId(url) {
 	const uuid = url.split(/\/|\?/)[2];
