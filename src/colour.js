--- conflicted
+++ resolved
@@ -36,18 +36,10 @@
 	/**
 	 * Parses the given initialiser to set the colour value.
 	 *
-<<<<<<< HEAD
-	 * @param {string|object|colour|undefined} initialiser - A colour code, a CSS colour, or an instance of `colour`.
-	 * @param {boolean} [acceptCode=true] - Set if the instance is allowed to contain a colour code.
-=======
-	 * @param {string | object | colour} initialiser - The value to parse. Can
-	 *   be a colour code string, a CSS colour string, an instance of the
-	 *   `colour` class, or an RGBA object.
-	 * @param {boolean} [acceptCode=true] - Whether to accept predefined colour
-	 *   codes. Default is `true`
-	 * @returns {this} Returns the current instance for chaining.
-	 * @throws {Error} Throws an error if the input value can't be parsed.
->>>>>>> efdf8fa0
+	 * @param {string | object | colour | undefined} initialiser - A colour
+	 *   code, a CSS colour, or an instance of `colour`.
+	 * @param {boolean} [acceptCode=true] - Set if the instance is allowed to
+	 *   contain a colour code. Default is `true`
 	 */
 	constructor(initialiser, acceptCode = true) {
 		if (acceptCode && colourCodes.includes(initialiser)) {
@@ -154,7 +146,6 @@
 	}
 
 	/**
-<<<<<<< HEAD
 	 * Mixes the colour with another colour underneath.
 	 *
 	 * @param {colour} colour - The colour underneath.
@@ -172,29 +163,19 @@
 	}
 
 	/**
-	 * Creates a colour instance that meets the minimum contrast ratio against a specified colour.
-	 *
-	 * @param {"light"|"dark"} preferredScheme - The preferred colour scheme.
-	 * @param {boolean} allowDarkLight - Whether to allow a result in the opposite of the preferred colour scheme.
-	 * @param {number} minContrastLightX10 - The minimum contrast ratio required for light scheme eligibility (times 10).
-	 * @param {number} minContrastDarkX10 - The minimum contrast ratio required for dark scheme eligibility (times 10).
-	 * @param {colour} contrastColourLight - The colour to correct against in light mode, defaulting to black.
-	 * @param {colour} contrastColourDark - The colour to correct against in dark mode, defaulting to white.
-	 * @returns {{ colour: colour, scheme: "light"|"dark", corrected: boolean }} The corrected colour, the scheme, and whether the colour was adjusted.
-=======
 	 * Creates a colour instance that meets the minimum contrast ratio against a
 	 * specified colour.
 	 *
 	 * @param {"light" | "dark"} preferredScheme - The preferred colour scheme.
 	 * @param {boolean} allowDarkLight - Whether to allow a result in the
 	 *   opposite of the preferred colour scheme.
-	 * @param {number} minContrast_lightX10 - The minimum contrast ratio
-	 *   required for light scheme eligibility (times 10).
-	 * @param {number} minContrast_darkX10 - The minimum contrast ratio required
+	 * @param {number} minContrastLightX10 - The minimum contrast ratio required
+	 *   for light scheme eligibility (times 10).
+	 * @param {number} minContrastDarkX10 - The minimum contrast ratio required
 	 *   for dark scheme eligibility (times 10).
-	 * @param {colour} [contrastColour_light] - The colour to correct against in
+	 * @param {colour} contrastColourLight - The colour to correct against in
 	 *   light mode, defaulting to black.
-	 * @param {colour} [contrastColour_dark] - The colour to correct against in
+	 * @param {colour} contrastColourDark - The colour to correct against in
 	 *   dark mode, defaulting to white.
 	 * @returns {{
 	 * 	colour: colour;
@@ -202,7 +183,6 @@
 	 * 	corrected: boolean;
 	 * }}
 	 *   The corrected colour, the scheme, and whether the colour was adjusted.
->>>>>>> efdf8fa0
 	 * @throws {Error} If the colour is defined by a colour code.
 	 */
 	contrastCorrection(
@@ -249,14 +229,11 @@
 	 *
 	 * Contrast ratio over 4.5 is considered adequate.
 	 *
-<<<<<<< HEAD
-	 * @see https://www.w3.org/TR/WCAG21/#dfn-contrast-ratio
-=======
->>>>>>> efdf8fa0
 	 * @private
 	 * @param {colour} colour - The colour to compare against.
 	 * @returns {number} The contrast ratio between the two colours (1.05 to
 	 *   21).
+	 * @see https://www.w3.org/TR/WCAG21/#dfn-contrast-ratio
 	 * @see https://www.w3.org/TR/WCAG21/#dfn-contrast-ratio
 	 */
 	#contrastRatio(colour) {
@@ -314,16 +291,11 @@
 	}
 
 	/**
-<<<<<<< HEAD
 	 * Returns the colour as a string.
 	 *
 	 * If the colour is defined by a code, returns the code.
 	 *
 	 * Otherwise, returns an RGBA string.
-=======
-	 * Returns the colour as a string. If the colour is defined by a code,
-	 * returns the code. Otherwise, returns an RGBA string.
->>>>>>> efdf8fa0
 	 *
 	 * @returns {string} The colour code or the CSS representation of the
 	 *   colour.
