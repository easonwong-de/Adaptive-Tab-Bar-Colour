"use strict";

import preference from "../preference.js";
import { recommendedAddonPageColour } from "../constants.js";
import { setSliderValue, setupSlider } from "../elements.js";
import { localise, supportsThemeAPI } from "../utility.js";

const pref = new preference();

const loadingWrapper = document.querySelector("#loading-wrapper");
const settingsWrapper = document.querySelector("#settings-wrapper");
const infoDisplay = document.querySelector("#info-display-wrapper");
const colourCorrectionInfo = document.querySelector("#colour-correction-info");

const moreCustomButton = document.querySelector("#custom-popup");
moreCustomButton.onclick = () => browser.runtime.openOptionsPage();

const sliders = document.querySelectorAll(".slider");
sliders.forEach((slider) =>
	setupSlider(slider, async (key, value) => {
		pref[key] = value;
		await applySettings();
	}),
);

/** Updates infobox's content and popup's text and background colour. */
async function updatePopup() {
	await pref.load();
	if (pref.valid()) {
		updateSliders();
		await updateInfoDisplay();
		if (!pref.compatibilityMode) await updatePopupColour();
		updateCompatibilityMode();
		loadingWrapper.classList.toggle("hidden", true);
	} else {
		browser.runtime.sendMessage({ header: "INIT_REQUEST" });
	}
}

function updateSliders() {
	sliders.forEach((slider) => {
		setSliderValue(slider, pref[slider.dataset.pref]);
	});
}

async function updateInfoDisplay(nthTry = 0) {
	if (nthTry > 3) {
		setInfoDisplay({ reason: "ERROR_OCCURRED" });
		return;
	}
	try {
		const activeTabs = await browser.tabs.query({
			active: true,
			status: "complete",
			currentWindow: true,
		});
		if (activeTabs.length === 0) {
			setInfoDisplay({ reason: "PROTECTED_PAGE" });
			colourCorrectionInfo.classList.toggle("hidden", true);
			return;
		}
		const tab = activeTabs[0];
		const windowId = tab.windowId;
		const meta = await browser.runtime.sendMessage({
			header: "META_REQUEST",
			windowId: windowId,
		});
		if (!meta) return setTimeout(() => updateInfoDisplay(++nthTry), 50);
		const actions = {
			THEME_UNIGNORED: { value: false },
			THEME_USED: { value: false },
			THEME_IGNORED: { value: true },
		};
		colourCorrectionInfo.classList.toggle("hidden", !meta.corrected);
		if (meta.reason === "ADDON") {
			const addonInfo = await getAddonPageInfo(meta.info);
			setInfoDisplay(addonInfo);
		} else if (meta.reason in actions) {
			setInfoDisplay({
				reason: meta.reason,
				info: null,
				infoAction: async () => {
					const header = new URL(tab.url).hostname;
					const { id, policy } = pref.getPolicy(tab.url);
					if (
						id &&
						policy?.header === header &&
						policy?.type === "THEME_COLOUR"
					) {
						pref.setPolicy(id, {
							headerType: "URL",
							header: header,
							type: "THEME_COLOUR",
							...actions[meta.reason],
						});
					} else {
						pref.addPolicy({
							headerType: "URL",
							header: header,
							type: "THEME_COLOUR",
							...actions[meta.reason],
						});
					}
					await applySettings();
				},
			});
		} else {
			setInfoDisplay(meta);
		}
	} catch (error) {
		setTimeout(() => updateInfoDisplay(++nthTry), 50);
	}
}

/** @param {string} addonId */
async function getAddonPageInfo(addonId) {
	const addonName = (await browser.management.get(addonId)).name;
	if (pref.getPolicy(addonId).policy) {
		return {
			reason: "ADDON_SPECIFIED",
			info: addonName,
			infoAction: async () => await specifyColourForAddon(addonId, null),
		};
	} else if (addonId in recommendedAddonPageColour) {
		return {
			reason: "ADDON_RECOM",
			info: addonName,
			infoAction: async () =>
				await specifyColourForAddon(
					addonId,
					recommendedAddonPageColour[addonId],
				),
		};
	} else {
		return {
			reason: "ADDON_DEFAULT",
			info: addonName,
			infoAction: async () =>
				await specifyColourForAddon(addonId, "#333333", true),
		};
	}
}

/**
 * @param {string} addonId
 * @param {string} colourHex
 * @param {boolean} openOptionsPage
 */
async function specifyColourForAddon(
	addonId,
	colourHex,
	openOptionsPage = false,
) {
	if (colourHex) {
		pref.addPolicy({
			headerType: "ADDON_ID",
			header: addonId,
			type: "COLOUR",
			value: colourHex,
		});
	} else {
		pref.removePolicy(pref.getPolicy(addonId).id);
	}
	await applySettings();
	if (openOptionsPage) browser.runtime.openOptionsPage();
}

/**
 * Changes the content shown in info display panel.
 *
 * @param {Object} options Options to configure the info display panel.
<<<<<<< HEAD
 * @param {string} options.reason Determines which page to show on the panel by setting the class name of the info display.
 * @param {string | null} options.info Additional information to display on the panel.
 * @param {function | null} options.infoAction The function called by the `.info-action` button being clicked.
=======
 * @param {string} options.reason Determines which page to show on the panel by
 *   setting the class name of the info display.
 * @param {string | null} options.additionalInfo Additional information to
 *   display on the panel.
 * @param {function | null} options.infoAction The function called by the
 *   `.info-action` button being clicked.
>>>>>>> efdf8fa0
 */
function setInfoDisplay({
	reason = "ERROR_OCCURRED",
	info = null,
	infoAction = null,
}) {
	infoDisplay.className = reason;
	const additionalInfoDisplay = infoDisplay.querySelector(
		`[name='${reason}'] .additional-info`,
	);
	const infoActionButton = infoDisplay.querySelector(
		`[name='${reason}'] .info-action`,
	);
	if (info) additionalInfoDisplay.textContent = info;
	if (infoAction) infoActionButton.onclick = infoAction;
}

/** Updates popup's text and background colour. */
async function updatePopupColour() {
	const theme = await browser.theme?.getCurrent();
	if (theme?.colors?.popup && theme?.colors?.popup_text) {
		document.documentElement.style.setProperty(
			"--background-colour",
			theme.colors.popup,
		);
		document.documentElement.style.setProperty(
			"--text-colour",
			theme.colors.popup_text,
		);
	}
}

/** Update popup's UI related to compatibility mode. */
function updateCompatibilityMode() {
	document.querySelectorAll(`.section-group .section`).forEach((section) => {
		const tabbarSlider = section.querySelector(
			`.slider[data-pref="tabbar"]`,
		);
		if (tabbarSlider) {
			section
				.querySelector(`.slider[data-pref="tabbarBorder"]`)
				.classList.toggle("disabled", pref.compatibilityMode);
		} else {
			Array.from(section.children).forEach((child) => {
				child.classList.toggle("disabled", pref.compatibilityMode);
			});
		}
	});
}

/** Triggers colour update. */
async function applySettings() {
	await pref.save();
	await browser.runtime.sendMessage({ header: "PREF_CHANGED" });
}

document.addEventListener("pageshow", updatePopup);
browser.storage.onChanged.addListener(updatePopup);
browser.theme?.onUpdated?.addListener(updatePopup);
updatePopup();

document.addEventListener("DOMContentLoaded", () => localise(document));<|MERGE_RESOLUTION|>--- conflicted
+++ resolved
@@ -169,18 +169,12 @@
  * Changes the content shown in info display panel.
  *
  * @param {Object} options Options to configure the info display panel.
-<<<<<<< HEAD
- * @param {string} options.reason Determines which page to show on the panel by setting the class name of the info display.
- * @param {string | null} options.info Additional information to display on the panel.
- * @param {function | null} options.infoAction The function called by the `.info-action` button being clicked.
-=======
  * @param {string} options.reason Determines which page to show on the panel by
  *   setting the class name of the info display.
- * @param {string | null} options.additionalInfo Additional information to
- *   display on the panel.
+ * @param {string | null} options.info Additional information to display on the
+ *   panel.
  * @param {function | null} options.infoAction The function called by the
  *   `.info-action` button being clicked.
->>>>>>> efdf8fa0
  */
 function setInfoDisplay({
 	reason = "ERROR_OCCURRED",
